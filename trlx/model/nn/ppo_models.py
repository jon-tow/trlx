import inspect
from copy import deepcopy
from dataclasses import dataclass
from typing import Optional, Tuple, Union

import numpy as np
import torch
import torch.nn as nn
<<<<<<< HEAD
import numpy as np

from deepspeed.pipe import LayerSpec
from torchtyping import TensorType
from transformers.modeling_outputs import ModelOutput
from transformers import (  # isort:skip
=======
from torchtyping import TensorType
from transformers import (
>>>>>>> 39009994
    AutoConfig,
    AutoModelForCausalLM,
    PretrainedConfig,
    PreTrainedModel,
)
<<<<<<< HEAD
=======
from transformers.modeling_outputs import ModelOutput

>>>>>>> 39009994
from trlx.data.method_configs import MethodConfig, register_method
from trlx.utils.modeling import flatten_dict, whiten


# KL Controllers


class AdaptiveKLController:
    """Adaptive KL Controller as described in Ziegler et al. "Fine-Tuning Language Models from Human Preferences"
<<<<<<< HEAD
    See: Section 2.2 https://arxiv.org/pdf/1909.08593.pdf#page=2
    Reference: https://github.com/openai/lm-human-preferences/blob/master/lm_human_preferences/train_policy.py
=======
    Reference: Section 2.2 https://arxiv.org/pdf/1909.08593.pdf#page=2
    Source: https://github.com/openai/lm-human-preferences/blob/master/lm_human_preferences/train_policy.py
>>>>>>> 39009994
    """

    def __init__(self, init_kl_coef: float, target: float, horizon: int):
        self.value = init_kl_coef
        self.target = target
        self.horizon = horizon

    def update(self, current: float, n_steps: int):
        """Returns adaptively updated KL coefficient, βₜ₊₁.
        Arguments:
<<<<<<< HEAD
            current: The current KL value between the newest policy and the
                initial policy.
=======
            current: The current KL value between the newest policy and the initial policy.
>>>>>>> 39009994
        """
        proportional_error = np.clip(current / self.target - 1, -0.2, 0.2)  # ϵₜ
        mult = 1 + proportional_error * n_steps / self.horizon
        self.value *= mult  # βₜ₊₁


class FixedKLController:
    """Fixed KL controller."""

    def __init__(self, kl_coef):
        self.value = kl_coef

    def update(self, current: float, n_steps: int):
        """Returns updated KL coefficient, βₜ₊₁.
        Arguments:
<<<<<<< HEAD
            current: The current KL value between the newest policy and the
                initial policy.
=======
            current: The current KL value between the newest policy and the initial policy.
>>>>>>> 39009994
        """
        pass


# PPO Configs


@dataclass
@register_method
class PPOConfig(MethodConfig):
    """
    Config for PPO method

    :param ppo_epochs: Number of updates per batch
    :type ppo_epochs: int

    :param num_rollouts: Number  of experiences to observe before learning
    :type num_rollouts: int

    :param init_kl_coef: Initial value for KL coefficient
    :type init_kl_coef: float

    :param target: Target value for KL coefficient
    :type target: float

    :param horizon: Number of steps for KL coefficient to reach target
    :type horizon: int

    :param gamma: Discount factor
    :type gamma: float

    :param lam: GAE lambda
    :type lam: float

    :param cliprange: Clipping range for PPO policy loss (1 - cliprange, 1 + cliprange)
    :type cliprange: float

    :param cliprange_value: Clipping range for predicted values (observed values - cliprange_value, observed values + cliprange_value)
    :type cliprange_value: float

    :param vf_coef: Value loss scale w.r.t policy loss
    :type vf_coef: float

    :param gen_kwargs: Additioanl kwargs for the generation
    :type gen_kwargs: Dict[str, Any]
    """

    ppo_epochs: int
    num_rollouts: int
    chunk_size: int
    init_kl_coef: float
    target: float
    horizon: int
    gamma: float
    lam: float
    cliprange: float
    cliprange_value: float
    vf_coef: float
    gen_kwargs: dict

    def get_advantages_and_returns(
        self,
        values: TensorType["batch_size", "response_size"],
        rewards: TensorType["batch_size", "response_size"],
        response_length: int,
<<<<<<< HEAD
=======
        use_whitening: Optional[bool] = True,
>>>>>>> 39009994
    ) -> Tuple[torch.Tensor, torch.Tensor]:
        lastgaelam = 0
        advantages_reversed = []
        for t in reversed(range(response_length)):
            nextvalues = values[:, t + 1] if t < response_length - 1 else 0.0
            delta = rewards[:, t] + self.gamma * nextvalues - values[:, t]
            lastgaelam = delta + self.gamma * self.lam * lastgaelam
            advantages_reversed.append(lastgaelam)
        advantages = torch.stack(advantages_reversed[::-1], dim=1)
        returns = advantages + values
<<<<<<< HEAD
        advantages = whiten(advantages).detach()
        return advantages, returns

    def loss(
        self,
        advantages: TensorType["batch_size", "response_size"],
        returns: TensorType["batch_size", "response_size"],
        logprobs: TensorType["batch_size", "response_size"],
        values_pred: TensorType["batch_size", "response_size"],
        # Labels
        ref_logprobs: TensorType["batch_size", "response_size"],
        ref_values: TensorType["batch_size", "response_size"],
        # TODO: Add masking
        mask: TensorType["batch_size", "response_size"],
    ):
        """PPO2
        References:
        - https://stable-baselines.readthedocs.io/en/master/modules/ppo2.html
        """
        # Compute value function error term: Lₜᵛᶠ
        values_pred_clip = torch.clamp(
            values_pred,
            ref_values - self.cliprange_value,
            ref_values + self.cliprange_value,
        )
        value_fn_loss1 = (values_pred - returns) ** 2
        value_fn_loss2 = (values_pred_clip - returns) ** 2
        value_fn_loss = 0.5 * torch.mean(torch.maximum(value_fn_loss1, value_fn_loss2))
        value_fn_clipfrac = torch.mean((value_fn_loss2 > value_fn_loss1).float())

        # Compute policy error term: Lₜᵖᶠ -> Lₜᶜˡⁱᵖ
        ratio = torch.exp(logprobs - ref_logprobs)
        policy_grad_loss1 = -advantages * ratio
        policy_grad_loss2 = -advantages * torch.clamp(
=======
        if use_whitening:
            advantages = whiten(advantages)
        return advantages.detach(), returns

    def loss(
        self,
        logprobs: TensorType["batch_size", "response_size"],
        values: TensorType["batch_size", "response_size"],
        old_logprobs: TensorType["batch_size", "response_size"],
        old_values: TensorType["batch_size", "response_size"],
        advantages: TensorType["batch_size", "response_size"],
        returns: TensorType["batch_size", "response_size"],
        mask: TensorType["batch_size", "response_size"],
    ):
        """PPO objective function.
        References:
        - https://stable-baselines.readthedocs.io/en/master/modules/ppo2.html
        """
        values_clipped = torch.clamp(
            values,
            old_values - self.cliprange_value,
            old_values + self.cliprange_value,
        )
        vf_loss1 = (values - returns) ** 2
        vf_loss2 = (values_clipped - returns) ** 2
        vf_loss = 0.5 * torch.sum(torch.max(vf_loss1, vf_loss2) * mask) / mask.sum()
        vf_clipfrac = torch.mean((vf_loss2 > vf_loss1).float())

        log_ratio = logprobs - old_logprobs
        ratio = torch.exp(log_ratio)
        # Unbiased KL-div estimates (`k3`). Ref: http://joschu.net/blog/kl-approx.html
        with torch.no_grad():
            approx_kl = torch.mean((ratio - 1) - log_ratio)

        pg_loss1 = -advantages * ratio
        pg_loss2 = -advantages * torch.clamp(
>>>>>>> 39009994
            ratio,
            1.0 - self.cliprange,
            1.0 + self.cliprange,
        )
<<<<<<< HEAD
        policy_grad_loss = torch.mean(
            torch.maximum(policy_grad_loss1, policy_grad_loss2)
        )
        policy_grad_clipfrac = torch.mean(
            (policy_grad_loss2 > policy_grad_loss1).float()
        )

        # Compute PPO2 loss
        loss = policy_grad_loss + self.vf_coef * value_fn_loss

        # Compute entropy bonus: Lₜᵉ
        approx_kl = 0.5 * torch.mean((ref_logprobs - logprobs) ** 2)

        # Stats
        returns_mean, returns_var = torch.mean(returns), torch.var(returns)
        ref_values_mean, ref_values_var = torch.mean(ref_values), torch.var(ref_values)

        stats = dict(
            losses=dict(
                policy=policy_grad_loss.item(),
                value=value_fn_loss.item(),
                total=loss.item(),
            ),
            policy=dict(
                clipfrac=policy_grad_clipfrac.item(),
                approx_kl=approx_kl.item(),
            ),
            values=dict(
                mean=ref_values_mean,
                var=ref_values_var,
                values_pred_mean=torch.mean(values_pred),
                values_pred_error=torch.mean((values_pred - returns) ** 2),
                clipfrac=value_fn_clipfrac,
            ),
            returns=dict(mean=returns_mean, var=returns_var),
=======
        pg_loss = torch.sum(torch.max(pg_loss1, pg_loss2) * mask) / mask.sum()
        pg_clipfrac = torch.mean((pg_loss2 > pg_loss1).float())

        loss = pg_loss + self.vf_coef * vf_loss

        stats = dict(
            losses=dict(
                total_loss=loss.item(),
                policy_loss=pg_loss.item(),
                value_loss=vf_loss.item(),
            ),
            values=dict(
                mean_old_values=torch.mean(old_values),
                var_old_values=torch.var(old_values),
                mean_values=torch.mean(values),
                values_error=torch.mean((values - returns) ** 2),
                clipfrac=vf_clipfrac,
            ),
            policy=dict(approx_kl=approx_kl.item(), clipfrac=pg_clipfrac.item()),
            returns=dict(mean=torch.mean(returns), var=torch.var(returns)),
>>>>>>> 39009994
        )
        return loss, flatten_dict(stats)


# PPO Layers


@dataclass
class CausalLMOutputWithCrossAttentions(ModelOutput):
    loss: Optional[torch.FloatTensor] = None
    logits: torch.FloatTensor = None
    past_key_values: Optional[Tuple[Tuple[torch.FloatTensor]]] = None
    hidden_states: Optional[Tuple[torch.FloatTensor]] = None
    attentions: Optional[Tuple[torch.FloatTensor]] = None
    cross_attentions: Optional[Tuple[torch.FloatTensor]] = None
    value: Optional[torch.FloatTensor] = None


def make_head(n_embd: int, out: int):
    return nn.Sequential(
        nn.Linear(n_embd, n_embd * 2), nn.ReLU(), nn.Linear(n_embd * 2, out)
    )


class GPTHeadWithValueModel(nn.Module):
    """
    The GPTHeadWithValueModel class implements a GPT-type language model with a secondary, scalar head.
    """

    def __init__(self, config: Union[PretrainedConfig, str]):
        super().__init__()
        if isinstance(config, PretrainedConfig):
            self.gpt = AutoModelForCausalLM.from_config(config)
        else:
            self.gpt = AutoModelForCausalLM.from_pretrained(config)

        if hasattr(self.gpt.config, "hidden_size"):
            self.n_embd = self.gpt.config.hidden_size
        else:
            self.n_embd = self.gpt.config.n_embd

        self.v_head = make_head(self.n_embd, 1)

    def generate(self, input_ids, **x):
        return self.gpt.generate(input_ids, **x)

    def forward(
        self,
        input_ids=None,
        past_key_values=None,
        attention_mask=None,
        token_type_ids=None,
        position_ids=None,
        head_mask=None,
        inputs_embeds=None,
        mc_token_ids=None,
        lm_labels=None,
        mc_labels=None,
        return_dict=False,
        output_attentions=False,
        output_hidden_states=False,
    ):
        loss = None
        transformer_outputs = self.gpt.transformer(
            input_ids,
            past_key_values=past_key_values,
            attention_mask=attention_mask,
            token_type_ids=token_type_ids,
            position_ids=position_ids,
            head_mask=head_mask,
            inputs_embeds=inputs_embeds,
        )
        hidden_states = transformer_outputs[0]
        lm_logits = self.gpt.lm_head(hidden_states)
        value = self.v_head(hidden_states).squeeze(-1)

        if not return_dict:
            outputs = (lm_logits,) + transformer_outputs[1:] + (value,)
            return outputs

        return CausalLMOutputWithCrossAttentions(
            loss=loss,
            logits=lm_logits,
            past_key_values=transformer_outputs.past_key_values,
            hidden_states=transformer_outputs.hidden_states,
            attentions=transformer_outputs.attentions,
            cross_attentions=transformer_outputs.cross_attentions,
            value=value,
        )


class ModelBranch(PreTrainedModel):
    """
    ModelBranch implements the frozen upper trunk of the reference model
    used when computing the PPO KL-divergence penalty. Expects a list of
    frozen transformer blocks and an lm_head from the base model.
    """

    def __init__(self, config, transformer_blocks, ln_f, lm_head):
        super().__init__(config)

        # Defined by the main trunk
        self.n_embd = config.n_embd

        self.h = deepcopy(nn.ModuleList(transformer_blocks))
        self.ln_f = deepcopy(ln_f)
        self.lm_head = deepcopy(lm_head)

        # Model parallel
        self.model_parallel = False
        self.device_map = None
        self.gradient_checkpointing = False

        # Turning off grad saves memory
        for block in self.h:
            for parameter in block.parameters():
                parameter.requires_grad = False
        for parameter in lm_head.parameters():
            parameter.requires_grad = False

    def forward(
        self,
        hidden_states: torch.Tensor,  # Takes as input hidden_states instead of input_ids
        output_shape: torch.Tensor,  # output_size given by main trunk
        past_key_values: Optional[Tuple[Tuple[torch.Tensor]]] = None,
        attention_mask: Optional[torch.FloatTensor] = None,
        token_type_ids: Optional[torch.LongTensor] = None,
        position_ids: Optional[torch.LongTensor] = None,
        head_mask: Optional[torch.FloatTensor] = None,
        inputs_embeds: Optional[torch.FloatTensor] = None,
        encoder_hidden_states: Optional[torch.Tensor] = None,
        encoder_attention_mask: Optional[torch.FloatTensor] = None,
        use_cache: Optional[bool] = None,
        output_attentions: Optional[bool] = None,
        output_hidden_states: Optional[bool] = None,
        return_dict: Optional[bool] = False,
    ) -> Union[Tuple, CausalLMOutputWithCrossAttentions]:

        batch_size = hidden_states.size()[0]

        output_attentions = (
            output_attentions
            if output_attentions is not None
            else self.config.output_attentions
        )
        output_hidden_states = (
            output_hidden_states
            if output_hidden_states is not None
            else self.config.output_hidden_states
        )
        use_cache = use_cache if use_cache is not None else self.config.use_cache
        return_dict = (
            return_dict if return_dict is not None else self.config.use_return_dict
        )

        device = hidden_states.device

        if past_key_values is None:
            past_key_values = tuple([None] * len(self.h))

        # GPT2Attention mask.
        if attention_mask is not None:
            if batch_size <= 0:
                raise ValueError("batch_size has to be defined and > 0")
            attention_mask = attention_mask.view(batch_size, -1)
            # We create a 3D attention mask from a 2D tensor mask.
            # Sizes are [batch_size, 1, 1, to_seq_length]
            # So we can broadcast to [batch_size, num_heads, from_seq_length, to_seq_length]
            # this attention mask is more simple than the triangular masking of causal attention
            # used in OpenAI GPT, we just need to prepare the broadcast dimension here.
            attention_mask = attention_mask[:, None, None, :]

            # Since attention_mask is 1.0 for positions we want to attend and 0.0 for
            # masked positions, this operation will create a tensor which is 0.0 for
            # positions we want to attend and the dtype's smallest value for masked positions.
            # Since we are adding it to the raw scores before the softmax, this is
            # effectively the same as removing these entirely.
            attention_mask = attention_mask.to(dtype=self.dtype)  # fp16 compatibility
            attention_mask = (1.0 - attention_mask) * torch.finfo(self.dtype).min

        # If a 2D or 3D attention mask is provided for the cross-attention
        # we need to make broadcastable to [batch_size, num_heads, seq_length, seq_length]
        if self.config.add_cross_attention and encoder_hidden_states is not None:
            (
                encoder_batch_size,
                encoder_sequence_length,
                _,
            ) = encoder_hidden_states.size()
            encoder_hidden_shape = (encoder_batch_size, encoder_sequence_length)
            if encoder_attention_mask is None:
                encoder_attention_mask = torch.ones(encoder_hidden_shape, device=device)
            encoder_attention_mask = self.invert_attention_mask(encoder_attention_mask)
        else:
            encoder_attention_mask = None

        # Prepare head mask if needed
        # 1.0 in head_mask indicate we keep the head
        # attention_probs has shape bsz x n_heads x N x N
        # head_mask has shape n_layer x batch x n_heads x N x N
        head_mask = self.get_head_mask(head_mask, self.config.n_layer)

        presents = () if use_cache else None
        all_self_attentions = () if output_attentions else None
        all_cross_attentions = (
            () if output_attentions and self.config.add_cross_attention else None
        )
        all_hidden_states = () if output_hidden_states else None
        for i, (block, layer_past) in enumerate(zip(self.h, past_key_values)):

            # Model parallel
            if self.model_parallel:
                torch.cuda.set_device(hidden_states.device)
                # Ensure layer_past is on same device as hidden_states (might not be correct)
                if layer_past is not None:
                    layer_past = tuple(
                        past_state.to(hidden_states.device) for past_state in layer_past
                    )
                # Ensure that attention_mask is always on the same device as hidden_states
                if attention_mask is not None:
                    attention_mask = attention_mask.to(hidden_states.device)
                if isinstance(head_mask, torch.Tensor):
                    head_mask = head_mask.to(hidden_states.device)
            if output_hidden_states:
                all_hidden_states = all_hidden_states + (hidden_states,)

            # Assumes we are never training the branch
            block_params = inspect.getfullargspec(block.forward).args
            if "encoder_hidden_states" in block_params:
                outputs = block(
                    hidden_states,
                    layer_past=layer_past,
                    attention_mask=attention_mask,
                    head_mask=head_mask[i],
                    encoder_hidden_states=encoder_hidden_states,
                    encoder_attention_mask=encoder_attention_mask,
                    use_cache=use_cache,
                    output_attentions=output_attentions,
                )
            else:
                outputs = block(
                    hidden_states,
                    layer_past=layer_past,
                    attention_mask=attention_mask,
                    head_mask=head_mask[i],
                    use_cache=use_cache,
                    output_attentions=output_attentions,
                )

            hidden_states = outputs[0]
            if use_cache is True:
                presents = presents + (outputs[1],)

            if output_attentions:
                all_self_attentions = all_self_attentions + (
                    outputs[2 if use_cache else 1],
                )
                if self.config.add_cross_attention:
                    all_cross_attentions = all_cross_attentions + (
                        outputs[3 if use_cache else 2],
                    )

            # Model Parallel: If it's the last layer for that device, put things on the next device
            if self.model_parallel:
                for k, v in self.device_map.items():
                    if i == v[-1] and "cuda:" + str(k) != self.last_device:
                        hidden_states = hidden_states.to("cuda:" + str(k + 1))

        hidden_states = self.ln_f(hidden_states)

        hidden_states = hidden_states.view(output_shape)
        # Add last hidden state
        if output_hidden_states:
            all_hidden_states = all_hidden_states + (hidden_states,)

        # last_hidden_state = hidden_states
        # past_key_values = presents
        # hidden_states = all_hidden_states
        # attentions = all_self_attentions
        # cross_attentions = all_cross_attentions

        # START OF CAUSAL HEAD #
        # hidden_states = hidden_states.to(torch.float32) Present for gptj

        if self.model_parallel:
            torch.cuda.set_device(self.transformer.first_device)
            hidden_states = hidden_states.to(self.lm_head.weight.device)

        lm_logits = self.lm_head(hidden_states)

        if not return_dict:
            outputs = (lm_logits,) + (None,) + (None,)
            return outputs

        return CausalLMOutputWithCrossAttentions(
            loss=None,
            logits=lm_logits,
            past_key_values=presents,
            hidden_states=all_hidden_states,
            attentions=all_self_attentions,
            cross_attentions=all_cross_attentions,
            value=None,
        )


class GPTHydraHeadWithValueModel(nn.Module):
    """The GPTHeadWithValueModel class implements a GPT-type language model with a secondary, scalar head."""

    def __init__(
        self, config: Union[PretrainedConfig, str], num_layers_unfrozen: int = -1
    ):
        super().__init__()
        if isinstance(config, PretrainedConfig):
            self.gpt = AutoModelForCausalLM.from_config(config)
        else:
            self.gpt = AutoModelForCausalLM.from_pretrained(config)

        if hasattr(self.gpt.config, "hidden_size"):
            self.n_embd = self.gpt.config.hidden_size
            self.gpt.config.n_embd = self.n_embd
        else:
            self.n_embd = self.gpt.config.n_embd

        self.v_head = make_head(self.n_embd, 1)

        self.num_layers_unfrozen = num_layers_unfrozen
        if num_layers_unfrozen > 0:
            transformer_blocks = list(self.gpt.transformer.h)[-num_layers_unfrozen:]
            # Retrive hf_config to init
            hf_config = AutoConfig.from_pretrained(config)
            hf_config.n_embd = self.n_embd
            self.frozen_head = ModelBranch(
                hf_config,
                transformer_blocks,
                self.gpt.transformer.ln_f,
                self.gpt.lm_head,
            )

    def generate(self, input_ids, **x):
        return self.gpt.generate(input_ids, **x)

    def forward_hydra(self, input_ids, **x):
        if x.get("return_dict") is not None:
            return_dict = x["return_dict"]
        else:
            return_dict = True
        x["return_dict"] = True
        x["output_hidden_states"] = True
        output = self.forward(input_ids, **x)
        all_hidden_states = output.hidden_states
        # Get output of last frozen hidden layer
        # Select hidden state before first layer of branch.
        input_hidden_state = all_hidden_states[-(self.num_layers_unfrozen + 1)]
        # Get size of last hidden state
        output_shape = all_hidden_states[-1].size()
        outputs = self.frozen_head(input_hidden_state, output_shape, **x)
        if not return_dict:
            return outputs.logits
        return outputs

    def forward(
        self,
        input_ids=None,
        attention_mask=None,
        past_key_values=None,
        token_type_ids=None,
        position_ids=None,
        head_mask=None,
        inputs_embeds=None,
        mc_token_ids=None,
        lm_labels=None,
        mc_labels=None,
        return_dict=False,
        output_attentions=False,
        output_hidden_states=False,
    ):
        loss = None
        transformer_outputs = self.gpt.transformer(
            input_ids,
            past_key_values=past_key_values,
            attention_mask=attention_mask,
            token_type_ids=token_type_ids,
            position_ids=position_ids,
            head_mask=head_mask,
            inputs_embeds=inputs_embeds,
            output_hidden_states=output_hidden_states,
        )
        hidden_states = transformer_outputs[0]
        lm_logits = self.gpt.lm_head(hidden_states)
        value = self.v_head(hidden_states).squeeze(-1)

        if not return_dict:
            outputs = (lm_logits,) + transformer_outputs[1:] + (value,)
            return outputs

        return CausalLMOutputWithCrossAttentions(
            loss=loss,
            logits=lm_logits,
            past_key_values=transformer_outputs.past_key_values,
            hidden_states=transformer_outputs.hidden_states,
            attentions=transformer_outputs.attentions,
            cross_attentions=None,
            value=value,
        )<|MERGE_RESOLUTION|>--- conflicted
+++ resolved
@@ -6,27 +6,15 @@
 import numpy as np
 import torch
 import torch.nn as nn
-<<<<<<< HEAD
-import numpy as np
-
-from deepspeed.pipe import LayerSpec
-from torchtyping import TensorType
-from transformers.modeling_outputs import ModelOutput
-from transformers import (  # isort:skip
-=======
 from torchtyping import TensorType
 from transformers import (
->>>>>>> 39009994
     AutoConfig,
     AutoModelForCausalLM,
     PretrainedConfig,
     PreTrainedModel,
 )
-<<<<<<< HEAD
-=======
 from transformers.modeling_outputs import ModelOutput
 
->>>>>>> 39009994
 from trlx.data.method_configs import MethodConfig, register_method
 from trlx.utils.modeling import flatten_dict, whiten
 
@@ -36,13 +24,8 @@
 
 class AdaptiveKLController:
     """Adaptive KL Controller as described in Ziegler et al. "Fine-Tuning Language Models from Human Preferences"
-<<<<<<< HEAD
-    See: Section 2.2 https://arxiv.org/pdf/1909.08593.pdf#page=2
-    Reference: https://github.com/openai/lm-human-preferences/blob/master/lm_human_preferences/train_policy.py
-=======
     Reference: Section 2.2 https://arxiv.org/pdf/1909.08593.pdf#page=2
     Source: https://github.com/openai/lm-human-preferences/blob/master/lm_human_preferences/train_policy.py
->>>>>>> 39009994
     """
 
     def __init__(self, init_kl_coef: float, target: float, horizon: int):
@@ -53,12 +36,7 @@
     def update(self, current: float, n_steps: int):
         """Returns adaptively updated KL coefficient, βₜ₊₁.
         Arguments:
-<<<<<<< HEAD
-            current: The current KL value between the newest policy and the
-                initial policy.
-=======
             current: The current KL value between the newest policy and the initial policy.
->>>>>>> 39009994
         """
         proportional_error = np.clip(current / self.target - 1, -0.2, 0.2)  # ϵₜ
         mult = 1 + proportional_error * n_steps / self.horizon
@@ -74,12 +52,7 @@
     def update(self, current: float, n_steps: int):
         """Returns updated KL coefficient, βₜ₊₁.
         Arguments:
-<<<<<<< HEAD
-            current: The current KL value between the newest policy and the
-                initial policy.
-=======
             current: The current KL value between the newest policy and the initial policy.
->>>>>>> 39009994
         """
         pass
 
@@ -145,10 +118,7 @@
         values: TensorType["batch_size", "response_size"],
         rewards: TensorType["batch_size", "response_size"],
         response_length: int,
-<<<<<<< HEAD
-=======
         use_whitening: Optional[bool] = True,
->>>>>>> 39009994
     ) -> Tuple[torch.Tensor, torch.Tensor]:
         lastgaelam = 0
         advantages_reversed = []
@@ -159,42 +129,6 @@
             advantages_reversed.append(lastgaelam)
         advantages = torch.stack(advantages_reversed[::-1], dim=1)
         returns = advantages + values
-<<<<<<< HEAD
-        advantages = whiten(advantages).detach()
-        return advantages, returns
-
-    def loss(
-        self,
-        advantages: TensorType["batch_size", "response_size"],
-        returns: TensorType["batch_size", "response_size"],
-        logprobs: TensorType["batch_size", "response_size"],
-        values_pred: TensorType["batch_size", "response_size"],
-        # Labels
-        ref_logprobs: TensorType["batch_size", "response_size"],
-        ref_values: TensorType["batch_size", "response_size"],
-        # TODO: Add masking
-        mask: TensorType["batch_size", "response_size"],
-    ):
-        """PPO2
-        References:
-        - https://stable-baselines.readthedocs.io/en/master/modules/ppo2.html
-        """
-        # Compute value function error term: Lₜᵛᶠ
-        values_pred_clip = torch.clamp(
-            values_pred,
-            ref_values - self.cliprange_value,
-            ref_values + self.cliprange_value,
-        )
-        value_fn_loss1 = (values_pred - returns) ** 2
-        value_fn_loss2 = (values_pred_clip - returns) ** 2
-        value_fn_loss = 0.5 * torch.mean(torch.maximum(value_fn_loss1, value_fn_loss2))
-        value_fn_clipfrac = torch.mean((value_fn_loss2 > value_fn_loss1).float())
-
-        # Compute policy error term: Lₜᵖᶠ -> Lₜᶜˡⁱᵖ
-        ratio = torch.exp(logprobs - ref_logprobs)
-        policy_grad_loss1 = -advantages * ratio
-        policy_grad_loss2 = -advantages * torch.clamp(
-=======
         if use_whitening:
             advantages = whiten(advantages)
         return advantages.detach(), returns
@@ -231,48 +165,10 @@
 
         pg_loss1 = -advantages * ratio
         pg_loss2 = -advantages * torch.clamp(
->>>>>>> 39009994
             ratio,
             1.0 - self.cliprange,
             1.0 + self.cliprange,
         )
-<<<<<<< HEAD
-        policy_grad_loss = torch.mean(
-            torch.maximum(policy_grad_loss1, policy_grad_loss2)
-        )
-        policy_grad_clipfrac = torch.mean(
-            (policy_grad_loss2 > policy_grad_loss1).float()
-        )
-
-        # Compute PPO2 loss
-        loss = policy_grad_loss + self.vf_coef * value_fn_loss
-
-        # Compute entropy bonus: Lₜᵉ
-        approx_kl = 0.5 * torch.mean((ref_logprobs - logprobs) ** 2)
-
-        # Stats
-        returns_mean, returns_var = torch.mean(returns), torch.var(returns)
-        ref_values_mean, ref_values_var = torch.mean(ref_values), torch.var(ref_values)
-
-        stats = dict(
-            losses=dict(
-                policy=policy_grad_loss.item(),
-                value=value_fn_loss.item(),
-                total=loss.item(),
-            ),
-            policy=dict(
-                clipfrac=policy_grad_clipfrac.item(),
-                approx_kl=approx_kl.item(),
-            ),
-            values=dict(
-                mean=ref_values_mean,
-                var=ref_values_var,
-                values_pred_mean=torch.mean(values_pred),
-                values_pred_error=torch.mean((values_pred - returns) ** 2),
-                clipfrac=value_fn_clipfrac,
-            ),
-            returns=dict(mean=returns_mean, var=returns_var),
-=======
         pg_loss = torch.sum(torch.max(pg_loss1, pg_loss2) * mask) / mask.sum()
         pg_clipfrac = torch.mean((pg_loss2 > pg_loss1).float())
 
@@ -293,7 +189,6 @@
             ),
             policy=dict(approx_kl=approx_kl.item(), clipfrac=pg_clipfrac.item()),
             returns=dict(mean=torch.mean(returns), var=torch.var(returns)),
->>>>>>> 39009994
         )
         return loss, flatten_dict(stats)
 
