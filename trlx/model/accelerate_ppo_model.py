<<<<<<< HEAD
import torch
from torchtyping import TensorType
=======
from typing import Tuple

import torch
from torchtyping import TensorType

>>>>>>> 39009994
from trlx.data.configs import TRLConfig
from trlx.data.ppo_types import PPORLBatch
from trlx.model import register_model
from trlx.model.accelerate_base_model import AccelerateRLModel
<<<<<<< HEAD
from trlx.model.nn.ppo_models import ( # isort:skip
=======
from trlx.model.nn.ppo_models import (
>>>>>>> 39009994
    AdaptiveKLController,
    FixedKLController,
    GPTHydraHeadWithValueModel,
)
from trlx.pipeline.ppo_pipeline import PPORolloutStorage
from trlx.utils.modeling import logprobs_from_logits
<<<<<<< HEAD
from typing import Tuple
=======
>>>>>>> 39009994


@register_model
class AcceleratePPOModel(AccelerateRLModel):
    def __init__(self, config):
        super().__init__(config)

        self.store = PPORolloutStorage(self.tokenizer.pad_token_id)

        rollout_loader = self.store.create_loader(
            self.config.train.batch_size, shuffle=True
        )

        self.model, self.opt, self.scheduler, rollout_loader = self.accelerator.prepare(
            self.model, self.opt, self.scheduler, rollout_loader
        )

        self.store.clear_history()
        if config.method.target is not None:
            self.kl_ctl = AdaptiveKLController(
                config.method.init_kl_coef, config.method.target, config.method.horizon
            )
        else:
            self.kl_ctl = FixedKLController(config.method.init_kl_coef)

        self.generate_kwargs = dict(
            config.method.gen_kwargs,
            eos_token_id=self.tokenizer.eos_token_id,
            pad_token_id=self.tokenizer.eos_token_id,
        )

    def get_arch(self, config: TRLConfig):
        return GPTHydraHeadWithValueModel(
            self.config.model.model_path, self.config.model.num_layers_unfrozen
        )

    def get_model_inputs(
        self,
        query_tensors: TensorType["batch_size", "query_size"],
        response_tensors: TensorType["batch_size", "response_size"],
    ) -> Tuple[torch.Tensor, torch.Tensor, torch.Tensor]:
        tokens = torch.cat((query_tensors, response_tensors), dim=1)
        attention_mask = (
<<<<<<< HEAD
            tokens.not_equal(self.tokenizer.pad_token_id)
            .long()
            .to(tokens.device)
=======
            tokens.not_equal(self.tokenizer.pad_token_id).long().to(tokens.device)
>>>>>>> 39009994
        )
        # For a proper positional encoding in case of left padding
        position_ids = attention_mask.cumsum(-1) - 1
        position_ids.masked_fill_(attention_mask.eq(0), 0)
        return tokens, attention_mask, position_ids

    def loss(self, batch: PPORLBatch):
<<<<<<< HEAD
        # Move `batch` data to accelerator device
        query_tensors = batch.query_tensors.to(self.accelerator.device)
        response_tensors = batch.response_tensors.to(self.accelerator.device)
        ref_logprobs = batch.logprobs.to(self.accelerator.device)
        ref_values = batch.values.to(self.accelerator.device)
        ref_rewards = batch.rewards.to(self.accelerator.device)

        # Compute advantages and returns
        response_length = response_tensors.shape[1]
        advantages, returns = self.config.method.get_advantages_and_returns(
            ref_values, ref_rewards, response_length
        )
        
        # Extract logprobs and value predictions from the model
        # NOTE: Need to do this here because the model is class specific.
        tokens, attention_mask, position_ids = self.get_model_inputs(
            query_tensors, response_tensors)
        logits, _, values_pred = self.model(
            tokens, attention_mask, position_ids=position_ids)
        logprobs = logprobs_from_logits(logits[:, :-1, :], tokens[:, 1:])
        # Only the response part of the values/logprobs is needed
        logprobs, values_pred, mask = (
            logprobs[:, -response_length:],
            values_pred[:, -response_length:],
            attention_mask[:, -response_length:],
        )

        loss, stats = self.config.method.loss(
            advantages=advantages,
            returns=returns,
            logprobs=logprobs,
            values_pred=values_pred,
            ref_logprobs=ref_logprobs,
            ref_values=ref_values,
            mask=mask,
        )

        # Update kl controller stats
        self.approx_kl = stats["policy/approx_kl"]

=======
        # Move `batch` data to `accelerator` device
        query_tensors = batch.query_tensors.to(self.accelerator.device)
        response_tensors = batch.response_tensors.to(self.accelerator.device)
        old_logprobs = batch.logprobs.to(self.accelerator.device)
        old_values = batch.values.to(self.accelerator.device)
        old_rewards = batch.rewards.to(self.accelerator.device)

        response_length = response_tensors.shape[-1]
        advantages, returns = self.config.method.get_advantages_and_returns(
            old_values, old_rewards, response_length
        )

        tokens, attention_mask, position_ids = self.get_model_inputs(
            query_tensors, response_tensors
        )
        logits, _, values_pred = self.model(
            tokens, attention_mask, position_ids=position_ids
        )
        logprobs = logprobs_from_logits(logits[:, :-1, :], tokens[:, 1:])
        # Only the response part of the values/logprobs is needed
        logprobs, values_pred, mask = (
            logprobs[:, -response_length:],
            values_pred[:, -response_length:],
            attention_mask[:, -response_length:],
        )

        loss, stats = self.config.method.loss(
            logprobs=logprobs,
            values=values_pred,
            old_logprobs=old_logprobs,
            old_values=old_values,
            advantages=advantages,
            returns=returns,
            mask=mask,
        )
        self.approx_kl = stats["policy/approx_kl"]  # Update kl controller stats
>>>>>>> 39009994
        return loss, stats

    def post_epoch_callback(self):
        self.store.clear_history()
        self.orch.make_experience(
            self.config.method.num_rollouts, self.iter_count
        )  # Collect more rollouts for training

    def post_backward_callback(self):
<<<<<<< HEAD
        # Update kl_coefficient
=======
>>>>>>> 39009994
        self.kl_ctl.update(self.approx_kl, n_steps=self.config.train.batch_size)

    def prepare_learning(self):
        eval_dataloader = self.eval_pipeline.create_loader(self.config.train.batch_size)

        train_dataloader = self.store.create_loader(
            self.config.train.batch_size, shuffle=True
        )

        self.train_dataloader, self.eval_dataloader = self.accelerator.prepare(
            train_dataloader, eval_dataloader
        )

        self.n_updates_per_batch = self.config.method.ppo_epochs
        self.total_steps = (
            self.config.train.epochs
            * self.n_updates_per_batch
            * len(self.train_dataloader)
        )
        self.total_steps = min(self.total_steps, self.config.train.total_steps)<|MERGE_RESOLUTION|>--- conflicted
+++ resolved
@@ -1,32 +1,19 @@
-<<<<<<< HEAD
-import torch
-from torchtyping import TensorType
-=======
 from typing import Tuple
 
 import torch
 from torchtyping import TensorType
 
->>>>>>> 39009994
 from trlx.data.configs import TRLConfig
 from trlx.data.ppo_types import PPORLBatch
 from trlx.model import register_model
 from trlx.model.accelerate_base_model import AccelerateRLModel
-<<<<<<< HEAD
-from trlx.model.nn.ppo_models import ( # isort:skip
-=======
 from trlx.model.nn.ppo_models import (
->>>>>>> 39009994
     AdaptiveKLController,
     FixedKLController,
     GPTHydraHeadWithValueModel,
 )
 from trlx.pipeline.ppo_pipeline import PPORolloutStorage
 from trlx.utils.modeling import logprobs_from_logits
-<<<<<<< HEAD
-from typing import Tuple
-=======
->>>>>>> 39009994
 
 
 @register_model
@@ -70,13 +57,7 @@
     ) -> Tuple[torch.Tensor, torch.Tensor, torch.Tensor]:
         tokens = torch.cat((query_tensors, response_tensors), dim=1)
         attention_mask = (
-<<<<<<< HEAD
-            tokens.not_equal(self.tokenizer.pad_token_id)
-            .long()
-            .to(tokens.device)
-=======
             tokens.not_equal(self.tokenizer.pad_token_id).long().to(tokens.device)
->>>>>>> 39009994
         )
         # For a proper positional encoding in case of left padding
         position_ids = attention_mask.cumsum(-1) - 1
@@ -84,48 +65,6 @@
         return tokens, attention_mask, position_ids
 
     def loss(self, batch: PPORLBatch):
-<<<<<<< HEAD
-        # Move `batch` data to accelerator device
-        query_tensors = batch.query_tensors.to(self.accelerator.device)
-        response_tensors = batch.response_tensors.to(self.accelerator.device)
-        ref_logprobs = batch.logprobs.to(self.accelerator.device)
-        ref_values = batch.values.to(self.accelerator.device)
-        ref_rewards = batch.rewards.to(self.accelerator.device)
-
-        # Compute advantages and returns
-        response_length = response_tensors.shape[1]
-        advantages, returns = self.config.method.get_advantages_and_returns(
-            ref_values, ref_rewards, response_length
-        )
-        
-        # Extract logprobs and value predictions from the model
-        # NOTE: Need to do this here because the model is class specific.
-        tokens, attention_mask, position_ids = self.get_model_inputs(
-            query_tensors, response_tensors)
-        logits, _, values_pred = self.model(
-            tokens, attention_mask, position_ids=position_ids)
-        logprobs = logprobs_from_logits(logits[:, :-1, :], tokens[:, 1:])
-        # Only the response part of the values/logprobs is needed
-        logprobs, values_pred, mask = (
-            logprobs[:, -response_length:],
-            values_pred[:, -response_length:],
-            attention_mask[:, -response_length:],
-        )
-
-        loss, stats = self.config.method.loss(
-            advantages=advantages,
-            returns=returns,
-            logprobs=logprobs,
-            values_pred=values_pred,
-            ref_logprobs=ref_logprobs,
-            ref_values=ref_values,
-            mask=mask,
-        )
-
-        # Update kl controller stats
-        self.approx_kl = stats["policy/approx_kl"]
-
-=======
         # Move `batch` data to `accelerator` device
         query_tensors = batch.query_tensors.to(self.accelerator.device)
         response_tensors = batch.response_tensors.to(self.accelerator.device)
@@ -162,7 +101,6 @@
             mask=mask,
         )
         self.approx_kl = stats["policy/approx_kl"]  # Update kl controller stats
->>>>>>> 39009994
         return loss, stats
 
     def post_epoch_callback(self):
@@ -172,10 +110,6 @@
         )  # Collect more rollouts for training
 
     def post_backward_callback(self):
-<<<<<<< HEAD
-        # Update kl_coefficient
-=======
->>>>>>> 39009994
         self.kl_ctl.update(self.approx_kl, n_steps=self.config.train.batch_size)
 
     def prepare_learning(self):
