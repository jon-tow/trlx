import sys
from dataclasses import dataclass
from typing import Any, Callable, Dict, List

# specifies a dictionary of method configs
_METHODS: Dict[str, Any] = {}  # registry


def register_method(name):
    """Decorator used register a method config
    Args:
        name: Name of the method
    """

    def register_class(cls, name):
        _METHODS[name] = cls
        setattr(sys.modules[__name__], name, cls)
        return cls

    if isinstance(name, str):
        name = name.lower()
        return lambda c: register_class(c, name)

    cls = name
    name = cls.__name__
    register_class(cls, name.lower())

    return cls


@dataclass
@register_method
class MethodConfig:
    """
    Config for a certain RL method.

    :param name: Name of the method
    :type name: str
    """

    name: str

    @classmethod
    def from_dict(cls, config: Dict[str, Any]):
        return cls(**config)


<<<<<<< HEAD
@dataclass
@register_method
class ILQLConfig(MethodConfig):
    """
    Config for ILQL method

    :param tau: Control tradeoff in value loss between punishing value network for underestimating the target Q (i.e. Q value corresponding to the action taken) (high tau) and overestimating the target Q (low tau)
    :type tau: float

    :param gamma: Discount factor for future rewards
    :type gamma: float

    :param cql_scale: Weight for CQL loss term
    :type cql_scale: float

    :param awac_scale: Weight for AWAC loss term
    :type awac_scale: float

    :param steps_for_target_q_sync: Number of steps to wait before syncing target Q network with Q network
    :type steps_for_target_q_sync: int

    :param two_qs: Use minimum of two Q-value estimates
    :type two_qs: bool
=======
def get_method(name: str) -> MethodConfig:
    """
    Return constructor for specified method config
>>>>>>> 39009994
    """
    name = name.lower()
    if name in _METHODS:
        return _METHODS[name]
    else:
        raise Exception("Error: Trying to access a method that has not been registered")<|MERGE_RESOLUTION|>--- conflicted
+++ resolved
@@ -45,35 +45,9 @@
         return cls(**config)
 
 
-<<<<<<< HEAD
-@dataclass
-@register_method
-class ILQLConfig(MethodConfig):
-    """
-    Config for ILQL method
-
-    :param tau: Control tradeoff in value loss between punishing value network for underestimating the target Q (i.e. Q value corresponding to the action taken) (high tau) and overestimating the target Q (low tau)
-    :type tau: float
-
-    :param gamma: Discount factor for future rewards
-    :type gamma: float
-
-    :param cql_scale: Weight for CQL loss term
-    :type cql_scale: float
-
-    :param awac_scale: Weight for AWAC loss term
-    :type awac_scale: float
-
-    :param steps_for_target_q_sync: Number of steps to wait before syncing target Q network with Q network
-    :type steps_for_target_q_sync: int
-
-    :param two_qs: Use minimum of two Q-value estimates
-    :type two_qs: bool
-=======
 def get_method(name: str) -> MethodConfig:
     """
     Return constructor for specified method config
->>>>>>> 39009994
     """
     name = name.lower()
     if name in _METHODS:
